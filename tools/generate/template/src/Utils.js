--- conflicted
+++ resolved
@@ -1,10 +1,3 @@
-<<<<<<< HEAD
-/**
- * If you have any helper functions which are NOT operations,
- * you should add them here
- */
-=======
->>>>>>> ae02ce34
 import { composeNextState } from '@openfn/language-common';
 import {
   request as commonRequest,
