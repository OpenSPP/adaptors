--- conflicted
+++ resolved
@@ -1551,21 +1551,6 @@
       - debug
     dev: false
 
-<<<<<<< HEAD
-=======
-  /@openfn/simple-ast/0.3.2:
-    resolution: {integrity: sha512-NIvZsKSBQmGjQwqv8uDFpsTQquHkpoBH09pg+SJsInoa4L8CEW1g+ZU2O9D+i4xYeNciYb1nsfJ9n9TjxYAvzg==}
-    hasBin: true
-    dependencies:
-      '@babel/core': 7.19.6
-      doctrine: 2.1.0
-      lodash.isequal: 4.5.0
-      yargs: 8.0.2
-    transitivePeerDependencies:
-      - supports-color
-    dev: true
-
->>>>>>> 92c5b8c5
   /@openfn/simple-ast/0.4.1:
     resolution: {integrity: sha512-O0YUYgNkQpTadkUzviJShvw0JNz1rZex6aySq2rBF3I63qBo+OTi4TrQfr8lHqJXhrVMsBuW9tYOYwUGZ+aAqA==}
     hasBin: true
@@ -2795,23 +2780,11 @@
       type-detect: 4.0.8
     dev: true
 
-<<<<<<< HEAD
-  /deep-equal/1.1.1:
-    resolution: {integrity: sha512-yd9c5AdiqVcR+JjcwUQb9DkhJc8ngNr0MahEBGvDiJw8puWab2yZlh+nkasOnZP+EGTAP6rRp2JzJhJZzvNF8g==}
-    dependencies:
-      is-arguments: 1.1.1
-      is-date-object: 1.0.5
-      is-regex: 1.1.4
-      object-is: 1.1.5
-      object-keys: 1.1.1
-      regexp.prototype.flags: 1.4.3
-=======
   /deep-eql/4.1.2:
     resolution: {integrity: sha512-gT18+YW4CcW/DBNTwAmqTtkJh7f9qqScu2qFVlx7kCoeY9tlBu9cUcr7+I+Z/noG8INehS3xQgLpTtd/QUTn4w==}
     engines: {node: '>=6'}
     dependencies:
       type-detect: 4.0.8
->>>>>>> 92c5b8c5
     dev: true
 
   /deep-extend/0.6.0:
@@ -6393,8 +6366,6 @@
     deprecated: This package has been deprecated in favour of @sinonjs/samsam
     dev: true
 
-<<<<<<< HEAD
-=======
   /saslprep/1.0.3:
     resolution: {integrity: sha512-/MY/PEMbk2SuY5sScONwhUDsV2p77Znkb/q3nSVstq/yQzYJOH/Azh29p9oJLsl3LnQwSvZDKagDGBsBwSooag==}
     engines: {node: '>=6'}
@@ -6403,8 +6374,7 @@
       sparse-bitfield: 3.0.3
     dev: false
     optional: true
-
->>>>>>> 92c5b8c5
+    
   /sax/1.2.4:
     resolution: {integrity: sha512-NqVDv9TpANUjFm0N8uM5GxL36UgKi9/atZw+x7YFnQ8ckwFGKrl4xX4yWtrey3UJm5nP1kUbnYgLopqWNSRhWw==}
     dev: false
