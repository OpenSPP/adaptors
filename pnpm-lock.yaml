--- conflicted
+++ resolved
@@ -241,7 +241,35 @@
       nock: 13.2.9
       rimraf: 3.0.2
 
-<<<<<<< HEAD
+  packages/dynamics:
+    specifiers:
+      '@openfn/buildtools': workspace:^1.0.1
+      '@openfn/language-common': 1.7.5
+      '@openfn/simple-ast': 0.4.1
+      assertion-error: ^1.0.1
+      chai: ^3.4.0
+      deep-eql: ^0.1.3
+      esno: ^0.16.3
+      mocha: 10.1.0
+      nock: ^8.0.0
+      request: ^2.72.0
+      rimraf: ^3.0.2
+      sinon: ^1.17.2
+    dependencies:
+      '@openfn/language-common': 1.7.5
+      request: 2.88.2
+    devDependencies:
+      '@openfn/buildtools': link:../../tools/build
+      '@openfn/simple-ast': 0.4.1
+      assertion-error: 1.1.0
+      chai: 3.5.0
+      deep-eql: 0.1.3
+      esno: 0.16.3
+      mocha: 10.1.0
+      nock: 8.2.2
+      rimraf: 3.0.2
+      sinon: 1.17.7
+
   packages/facebook:
     specifiers:
       '@openfn/buildtools': workspace:^1.0.2
@@ -256,29 +284,12 @@
       nock: ^13.2.9
       request: ^2.88.2
       rimraf: ^3.0.2
-=======
-  packages/dynamics:
-    specifiers:
-      '@openfn/buildtools': workspace:^1.0.1
-      '@openfn/language-common': 1.7.5
-      '@openfn/simple-ast': 0.4.1
-      assertion-error: ^1.0.1
-      chai: ^3.4.0
-      deep-eql: ^0.1.3
-      esno: ^0.16.3
-      mocha: 10.1.0
-      nock: ^8.0.0
-      request: ^2.72.0
-      rimraf: ^3.0.2
-      sinon: ^1.17.2
->>>>>>> 3edcc3d8
     dependencies:
       '@openfn/language-common': 1.7.5
       request: 2.88.2
     devDependencies:
       '@openfn/buildtools': link:../../tools/build
       '@openfn/simple-ast': 0.4.1
-<<<<<<< HEAD
       assertion-error: 2.0.0
       chai: 4.3.7
       deep-eql: 4.1.2
@@ -287,16 +298,6 @@
       mocha: 10.1.0
       nock: 13.2.9
       rimraf: 3.0.2
-=======
-      assertion-error: 1.1.0
-      chai: 3.5.0
-      deep-eql: 0.1.3
-      esno: 0.16.3
-      mocha: 10.1.0
-      nock: 8.2.2
-      rimraf: 3.0.2
-      sinon: 1.17.7
->>>>>>> 3edcc3d8
 
   packages/fhir:
     specifiers:
@@ -2381,45 +2382,6 @@
       '@types/node': 18.11.7
     dev: true
 
-<<<<<<< HEAD
-  /@babel/compat-data/7.20.1:
-    resolution: {integrity: sha512-EWZ4mE2diW3QALKvDMiXnbZpRvlj+nayZ112nK93SnhqOtpdsbVD4W+2tEoT3YNBAG9RBR0ISY758ZkOgsn6pQ==}
-    engines: {node: '>=6.9.0'}
-
-  /@babel/core/7.20.2:
-    resolution: {integrity: sha512-w7DbG8DtMrJcFOi4VrLm+8QM4az8Mo+PuLBKLp2zrYRCow8W/f9xiXm5sN53C8HksCyDQwCKha9JiDoIyPjT2g==}
-    engines: {node: '>=6.9.0'}
-    dependencies:
-      '@ampproject/remapping': 2.2.0
-      '@babel/code-frame': 7.18.6
-      '@babel/generator': 7.20.4
-      '@babel/helper-compilation-targets': 7.20.0_@babel+core@7.20.2
-      '@babel/helper-module-transforms': 7.20.2
-      '@babel/helpers': 7.20.1
-      '@babel/parser': 7.20.3
-      '@babel/template': 7.18.10
-      '@babel/traverse': 7.20.1
-      '@babel/types': 7.20.2
-      convert-source-map: 1.9.0
-      debug: 4.3.4
-      gensync: 1.0.0-beta.2
-      json5: 2.2.1
-      semver: 6.3.0
-    transitivePeerDependencies:
-      - supports-color
-
-  /@babel/generator/7.20.4:
-    resolution: {integrity: sha512-luCf7yk/cm7yab6CAW1aiFnmEfBJplb/JojV56MYEK7ziWfGmFlTfmL9Ehwfy4gFhbjBfWO1wj7/TuSbVNEEtA==}
-    engines: {node: '>=6.9.0'}
-    dependencies:
-      '@babel/types': 7.20.2
-      '@jridgewell/gen-mapping': 0.3.2
-      jsesc: 2.5.2
-
-  /@babel/helper-compilation-targets/7.20.0_@babel+core@7.20.2:
-    resolution: {integrity: sha512-0jp//vDGp9e8hZzBc6N/KwA5ZK3Wsm/pfm4CrY7vzegkVxc65SgSn6wYOnwHe9Js9HRQ1YTCKLGPzDtaS3RoLQ==}
-    engines: {node: '>=6.9.0'}
-=======
   /@ungap/promise-all-settled/1.1.2:
     resolution: {integrity: sha512-sL/cEvJWAnClXw0wHk85/2L0G6Sj8UB0Ctc1TEMbKSsmpRosqhwj9gWgFRZSrBr2f9tiXISwNhCPmlfqUqyb9Q==}
     dev: true
@@ -2447,34 +2409,17 @@
 
   /acorn-jsx/5.3.2_acorn@8.8.0:
     resolution: {integrity: sha512-rq9s+JNhf0IChjtDXxllJ7g41oZk5SlXtp0LHwyA5cejwn7vKmKp4pPri6YEePv2PU65sAsegbXtIinmDFDXgQ==}
->>>>>>> 3edcc3d8
     peerDependencies:
       acorn: ^6.0.0 || ^7.0.0 || ^8.0.0
     dependencies:
-<<<<<<< HEAD
-      '@babel/compat-data': 7.20.1
-      '@babel/core': 7.20.2
-      '@babel/helper-validator-option': 7.18.6
-      browserslist: 4.21.4
-      semver: 6.3.0
-=======
       acorn: 8.8.0
     dev: true
->>>>>>> 3edcc3d8
 
   /acorn-walk/8.2.0:
     resolution: {integrity: sha512-k+iyHEuPgSw6SbuDpGQM+06HQUa04DZ3o+F6CSzXMvvI5KMvnaEqXe+YVe555R9nn6GPt404fos4wcgpw12SDA==}
     engines: {node: '>=0.4.0'}
     dev: false
 
-<<<<<<< HEAD
-  /@babel/helper-function-name/7.19.0:
-    resolution: {integrity: sha512-WAwHBINyrpqywkUH0nTnNgI5ina5TFn85HKS0pbPDfxFfhyR/aNQEn4hGi1P1JyT//I0t4OgXUlofzWILRvS5w==}
-    engines: {node: '>=6.9.0'}
-    dependencies:
-      '@babel/template': 7.18.10
-      '@babel/types': 7.20.2
-=======
   /acorn/8.8.0:
     resolution: {integrity: sha512-QOxyigPVrpZ2GXT+PFyZTl6TtOFc5egxHIP9IlQ+RbupQuX4RkT/Bee4/kQuC02Xkzg84JcT7oLYtDIQxp+v7w==}
     engines: {node: '>=0.4.0'}
@@ -2484,39 +2429,18 @@
     resolution: {integrity: sha512-ynZ4w/nUUv5rrsR8UUGoe1VC9hZj6V5hU9Qw1HlMDJGEJw5S7TfTErWTjMys6M7vr0YWcPqs3qAr4ss0nDfP+A==}
     engines: {node: '>=0.8'}
     dev: false
->>>>>>> 3edcc3d8
 
   /agent-base/4.2.1:
     resolution: {integrity: sha512-JVwXMr9nHYTUXsBFKUqhJwvlcYU/blreOEUkhNR2eXZIvwd+c+o5V4MgDPKWnMS/56awN3TRzIP+KoPn+roQtg==}
     engines: {node: '>= 4.0.0'}
     dependencies:
-<<<<<<< HEAD
-      '@babel/types': 7.20.2
-=======
       es6-promisify: 5.0.0
     dev: false
->>>>>>> 3edcc3d8
 
   /agent-base/4.3.0:
     resolution: {integrity: sha512-salcGninV0nPrwpGNn4VTXBb1SOuXQBiqbrNXoeizJsHrsL6ERFM2Ne3JUSBWRE6aeNJI2ROP/WEEIDUiDe3cg==}
     engines: {node: '>= 4.0.0'}
     dependencies:
-<<<<<<< HEAD
-      '@babel/types': 7.20.2
-
-  /@babel/helper-module-transforms/7.20.2:
-    resolution: {integrity: sha512-zvBKyJXRbmK07XhMuujYoJ48B5yvvmM6+wcpv6Ivj4Yg6qO7NOZOSnvZN9CRl1zz1Z4cKf8YejmCMh8clOoOeA==}
-    engines: {node: '>=6.9.0'}
-    dependencies:
-      '@babel/helper-environment-visitor': 7.18.9
-      '@babel/helper-module-imports': 7.18.6
-      '@babel/helper-simple-access': 7.20.2
-      '@babel/helper-split-export-declaration': 7.18.6
-      '@babel/helper-validator-identifier': 7.19.1
-      '@babel/template': 7.18.10
-      '@babel/traverse': 7.20.1
-      '@babel/types': 7.20.2
-=======
       es6-promisify: 5.0.0
     dev: false
 
@@ -2525,18 +2449,10 @@
     engines: {node: '>= 6.0.0'}
     dependencies:
       debug: 4.3.4
->>>>>>> 3edcc3d8
     transitivePeerDependencies:
       - supports-color
     dev: false
 
-<<<<<<< HEAD
-  /@babel/helper-simple-access/7.20.2:
-    resolution: {integrity: sha512-+0woI/WPq59IrqDYbVGfshjT5Dmk/nnbdpcF8SnMhhXObpTq2KNBdLFRFrkVdbDOyUmHBCxzm5FHV1rACIkIbA==}
-    engines: {node: '>=6.9.0'}
-    dependencies:
-      '@babel/types': 7.20.2
-=======
   /ajv/6.12.6:
     resolution: {integrity: sha512-j3fVLgvTo527anyYyJOGTYJbG+vnnQYvE0m5mmkc1TK+nxAppkCLMIL0aZ4dblVCNoGShhm+kzE4ZUykBoMg4g==}
     dependencies:
@@ -2544,7 +2460,6 @@
       fast-json-stable-stringify: 2.1.0
       json-schema-traverse: 0.4.1
       uri-js: 4.4.1
->>>>>>> 3edcc3d8
 
   /ansi-colors/3.2.3:
     resolution: {integrity: sha512-LEHHyuhlPY3TmuUYMh2oz89lTShfvgbmzaBcxve9t/9Wuy7Dwf4yoAKcND7KFT1HAQfqZ12qtc+DUrBMeKF9nw==}
@@ -2564,12 +2479,8 @@
     resolution: {integrity: sha512-dzW9kHxH011uBsidTXd14JXgzye/YLb2LzeKZ4bsgl/Knwx8AtbSFkkGxagdNOoh0DlqHCmfiEjWKBaqjOanVw==}
     engines: {node: '>=8.0.0'}
     dependencies:
-<<<<<<< HEAD
-      '@babel/types': 7.20.2
-=======
       array-back: 3.1.0
     dev: false
->>>>>>> 3edcc3d8
 
   /ansi-regex/2.1.1:
     resolution: {integrity: sha512-TIGnTpdo+E3+pCyAluZvtED5p5wCqLdezCyhPZzKPcxvFplEt4i+W7OONCKgeZFT3+y5NZZfOOS/Bdcanm1MYA==}
@@ -2585,21 +2496,9 @@
     engines: {node: '>=6'}
     dev: true
 
-<<<<<<< HEAD
-  /@babel/helpers/7.20.1:
-    resolution: {integrity: sha512-J77mUVaDTUJFZ5BpP6mMn6OIl3rEWymk2ZxDBQJUG3P+PbmyMcF3bYWvz0ma69Af1oobDqT/iAsvzhB58xhQUg==}
-    engines: {node: '>=6.9.0'}
-    dependencies:
-      '@babel/template': 7.18.10
-      '@babel/traverse': 7.20.1
-      '@babel/types': 7.20.2
-    transitivePeerDependencies:
-      - supports-color
-=======
   /ansi-regex/5.0.1:
     resolution: {integrity: sha512-quJQXlTSUGL2LH9SUXo8VwsY4soanhgo6LNSm84E1LBcE8s3O0wpdiRzyR9z/ZZJMlMWv37qOOb9pdJlMUEKFQ==}
     engines: {node: '>=8'}
->>>>>>> 3edcc3d8
 
   /ansi-styles/2.2.1:
     resolution: {integrity: sha512-kmCevFghRiWM7HB5zTPULl4r9bVFSWjz62MhqizDGUrq2NWuNMQyuv4tHHoKJHs69M/MF64lEcHdYIocrdWQYA==}
@@ -2612,20 +2511,11 @@
     dependencies:
       color-convert: 1.9.3
 
-<<<<<<< HEAD
-  /@babel/parser/7.20.3:
-    resolution: {integrity: sha512-OP/s5a94frIPXwjzEcv5S/tpQfc6XhxYUnmWpgdqMWGgYCuErA3SzozaRAMQgSZWKeTJxht9aWAkUY+0UzvOFg==}
-    engines: {node: '>=6.0.0'}
-    hasBin: true
-    dependencies:
-      '@babel/types': 7.20.2
-=======
   /ansi-styles/4.3.0:
     resolution: {integrity: sha512-zbB9rCJAT1rbjiVDb2hqKFHNYLxgtk8NURxZ3IZwD3F6NtxbXZQCnnSi1Lkx+IDohdPlFp222wVALIheZJQSEg==}
     engines: {node: '>=8'}
     dependencies:
       color-convert: 2.0.1
->>>>>>> 3edcc3d8
 
   /any-promise/1.3.0:
     resolution: {integrity: sha512-7UvmKalWRt1wgjL1RrGxoSJW/0QZFIegpeGvZG9kjp8vrRu55XTHbwnqq2GpXm9uLbcuhxm3IqX9OB4MZR1b2A==}
@@ -2634,28 +2524,6 @@
   /anymatch/1.3.2:
     resolution: {integrity: sha512-0XNayC8lTHQ2OI8aljNCN3sSx6hsr/1+rlcDAotXJR7C1oZZHCNsfpbKwMjRA3Uqb5tF1Rae2oloTr4xpq+WjA==}
     dependencies:
-<<<<<<< HEAD
-      '@babel/code-frame': 7.18.6
-      '@babel/parser': 7.20.3
-      '@babel/types': 7.20.2
-
-  /@babel/traverse/7.20.1:
-    resolution: {integrity: sha512-d3tN8fkVJwFLkHkBN479SOsw4DMZnz8cdbL/gvuDuzy3TS6Nfw80HuQqhw1pITbIruHyh7d1fMA47kWzmcUEGA==}
-    engines: {node: '>=6.9.0'}
-    dependencies:
-      '@babel/code-frame': 7.18.6
-      '@babel/generator': 7.20.4
-      '@babel/helper-environment-visitor': 7.18.9
-      '@babel/helper-function-name': 7.19.0
-      '@babel/helper-hoist-variables': 7.18.6
-      '@babel/helper-split-export-declaration': 7.18.6
-      '@babel/parser': 7.20.3
-      '@babel/types': 7.20.2
-      debug: 4.3.4
-      globals: 11.12.0
-    transitivePeerDependencies:
-      - supports-color
-=======
       micromatch: 2.3.11
       normalize-path: 2.1.1
     dev: true
@@ -2667,20 +2535,13 @@
     dependencies:
       normalize-path: 3.0.0
       picomatch: 2.3.1
->>>>>>> 3edcc3d8
 
   /arg/4.1.3:
     resolution: {integrity: sha512-58S9QDqG0Xx27YwPSt9fJxivjYl432YCwfDMfZ+71RAqUrZef7LrKQZ3LHLOwCS4FLNBplP533Zx895SeOCHvA==}
     dev: false
 
-<<<<<<< HEAD
-  /@babel/types/7.20.2:
-    resolution: {integrity: sha512-FnnvsNWgZCr232sqtXggapvlkk/tuwR/qhGzcmxI0GXLCjmPYQPzio2FbdlWuY6y1sHFfQKk+rRbUZ9VStQMog==}
-    engines: {node: '>=6.9.0'}
-=======
   /argparse/1.0.10:
     resolution: {integrity: sha512-o5Roy6tNG4SL/FOkCAN6RzjiakZS25RLYFrcMttJqbdd8BWrnA+fGz57iN5Pb06pvBGvl5gQ0B48dJlslXvoTg==}
->>>>>>> 3edcc3d8
     dependencies:
       sprintf-js: 1.0.3
     dev: true
@@ -2852,16 +2713,8 @@
     dev: true
     optional: true
 
-<<<<<<< HEAD
-  /@esbuild-kit/core-utils/3.0.0:
-    resolution: {integrity: sha512-TXmwH9EFS3DC2sI2YJWJBgHGhlteK0Xyu1VabwetMULfm3oYhbrsWV5yaSr2NTWZIgDGVLHbRf0inxbjXqAcmQ==}
-    dependencies:
-      esbuild: 0.15.14
-      source-map-support: 0.5.21
-=======
   /async/1.5.2:
     resolution: {integrity: sha512-nSVgobk4rv61R9PUSDtYt7mPVB2olxNR5RWJcAsH676/ef11bUZwvu7+RGYrYauVdDPcO519v68wRhXQtxsV9w==}
->>>>>>> 3edcc3d8
 
   /async/2.6.4:
     resolution: {integrity: sha512-mzo5dfJYwAn29PeiJ0zvwTo04zj8HDJj0Mn8TD7sno7q12prdbnasKJHhkm2c1LgrhlJ0teaea8860oxi51mGA==}
@@ -2869,40 +2722,6 @@
       lodash: 4.17.21
     dev: false
 
-<<<<<<< HEAD
-  /@esbuild/android-arm/0.15.10:
-    resolution: {integrity: sha512-FNONeQPy/ox+5NBkcSbYJxoXj9GWu8gVGJTVmUyoOCKQFDTrHVKgNSzChdNt0I8Aj/iKcsDf2r9BFwv+FSNUXg==}
-    engines: {node: '>=12'}
-    cpu: [arm]
-    os: [android]
-    requiresBuild: true
-    dev: false
-    optional: true
-
-  /@esbuild/android-arm/0.15.14:
-    resolution: {integrity: sha512-+Rb20XXxRGisNu2WmNKk+scpanb7nL5yhuI1KR9wQFiC43ddPj/V1fmNyzlFC9bKiG4mYzxW7egtoHVcynr+OA==}
-    engines: {node: '>=12'}
-    cpu: [arm]
-    os: [android]
-    requiresBuild: true
-    optional: true
-
-  /@esbuild/linux-loong64/0.15.10:
-    resolution: {integrity: sha512-w0Ou3Z83LOYEkwaui2M8VwIp+nLi/NA60lBLMvaJ+vXVMcsARYdEzLNE7RSm4+lSg4zq4d7fAVuzk7PNQ5JFgg==}
-    engines: {node: '>=12'}
-    cpu: [loong64]
-    os: [linux]
-    requiresBuild: true
-    dev: false
-    optional: true
-
-  /@esbuild/linux-loong64/0.15.14:
-    resolution: {integrity: sha512-eQi9rosGNVQFJyJWV0HCA5WZae/qWIQME7s8/j8DMvnylfBv62Pbu+zJ2eUDqNf2O4u3WB+OEXyfkpBoe194sg==}
-    engines: {node: '>=12'}
-    cpu: [loong64]
-    os: [linux]
-    requiresBuild: true
-=======
   /asynckit/0.4.0:
     resolution: {integrity: sha512-Oei9OH4tRh0YqU3GxhX79dM/mwVgvbZJaSNaRk+bshkj0S5cfHcgYakreBjrHwatXKbz+IoIdYLxrKim2MjW0Q==}
 
@@ -2911,7 +2730,6 @@
     engines: {node: '>= 4.5.0'}
     hasBin: true
     dev: true
->>>>>>> 3edcc3d8
     optional: true
 
   /available-typed-arrays/1.0.5:
@@ -3161,27 +2979,6 @@
       lodash: 4.17.21
     dev: true
 
-<<<<<<< HEAD
-  /@openfn/language-common/1.7.5:
-    resolution: {integrity: sha512-QivV3v5Oq5fb4QMopzyqUUh+UGHaFXBdsGr6RCmu6bFnGXdJdcQ7GpGpW5hKNq29CkmE23L/qAna1OLr4rP/0w==}
-    dependencies:
-      axios: 1.1.3
-      date-fns: 2.29.3
-      jsonpath-plus: 4.0.0
-      lodash: 4.17.21
-    transitivePeerDependencies:
-      - debug
-    dev: false
-
-  /@openfn/simple-ast/0.4.1:
-    resolution: {integrity: sha512-O0YUYgNkQpTadkUzviJShvw0JNz1rZex6aySq2rBF3I63qBo+OTi4TrQfr8lHqJXhrVMsBuW9tYOYwUGZ+aAqA==}
-    hasBin: true
-    dependencies:
-      '@babel/core': 7.20.2
-      doctrine: 2.1.0
-      lodash.isequal: 4.5.0
-      yargs: 17.6.2
-=======
   /babel-helper-remap-async-to-generator/6.24.1:
     resolution: {integrity: sha512-RYqaPD0mQyQIFRu7Ho5wE2yvA/5jxqCIj/Lv4BXNq23mHYu/vxikOy2JueLiBxQknwapwrJeNCesvY0ZcfnlHg==}
     dependencies:
@@ -3190,7 +2987,6 @@
       babel-template: 6.26.0
       babel-traverse: 6.26.0
       babel-types: 6.26.0
->>>>>>> 3edcc3d8
     transitivePeerDependencies:
       - supports-color
     dev: true
@@ -3719,10 +3515,6 @@
     hasBin: true
     dev: true
 
-  /babylon/5.8.20:
-    resolution: {integrity: sha512-C2FmUgJHSyHRJYsM5hBHoudaqw6zAI9TJWdNpdmdphgZI/n4TlOAhR3UvitV6MmJ1m285Nwy8cbKYpltRSZB+g==}
-    dev: true
-
   /balanced-match/1.0.2:
     resolution: {integrity: sha512-3oSeUO0TMV67hN1AmbXsK4yaqU7tjiHlbxRDZOpH0KW9+CeX4bRAaX0Anxt0tx2MrpRpWwQaPwIlISEJhYU5Pw==}
 
@@ -4444,29 +4236,23 @@
   /cookiejar/2.1.3:
     resolution: {integrity: sha512-JxbCBUdrfr6AQjOXrxoTvAMJO4HBTUIlBzslcJPAz+/KT8yk53fXun51u+RenNYvad/+Vc2DIz5o9UxlCDymFQ==}
 
-<<<<<<< HEAD
-=======
   /copy-descriptor/0.1.1:
     resolution: {integrity: sha512-XgZ0pFcakEUlbwQEVNg3+QAis1FyTL3Qel9FYy8pSkQqoG3PNoT0bOCQtOXcOkur21r2Eq2kI+IE+gsmAEVlYw==}
     engines: {node: '>=0.10.0'}
     dev: true
     optional: true
 
->>>>>>> 3edcc3d8
   /core-js/1.0.1:
     resolution: {integrity: sha512-zJjMnWELJrSpquUFc5MD9dAvFitwDmrBNAwOjQu+z4y+e8kyotQx/x6vLRxIuy0AFtKNKbNG9uRDaGM99U8+1Q==}
     deprecated: core-js@<3.23.3 is no longer maintained and not recommended for usage due to the number of issues. Because of the V8 engine whims, feature detection in old core-js versions could cause a slowdown up to 100x even if nothing is polyfilled. Some versions have web compatibility issues. Please, upgrade your dependencies to the actual version of core-js.
     dev: true
 
-<<<<<<< HEAD
-=======
   /core-js/2.6.12:
     resolution: {integrity: sha512-Kb2wC0fvsWfQrgk8HU5lW6U/Lcs8+9aaYcy4ZFc6DDlo4nZ7n70dEgE5rtR0oG6ufKDUnrwfWL1mXR5ljDatrQ==}
     deprecated: core-js@<3.23.3 is no longer maintained and not recommended for usage due to the number of issues. Because of the V8 engine whims, feature detection in old core-js versions could cause a slowdown up to 100x even if nothing is polyfilled. Some versions have web compatibility issues. Please, upgrade your dependencies to the actual version of core-js.
     requiresBuild: true
     dev: true
 
->>>>>>> 3edcc3d8
   /core-util-is/1.0.2:
     resolution: {integrity: sha512-3lqz5YjWTYnW6dlDa5TLaTCcShfar1e40rmcJVwCBJC6mWlFuj0eCHIElmG1g5kyuJ/GD+8Wn4FFCcz4gJPfaQ==}
     dev: false
@@ -4728,8 +4514,6 @@
       type-detect: 4.0.8
     dev: true
 
-<<<<<<< HEAD
-=======
   /deep-equal/1.1.1:
     resolution: {integrity: sha512-yd9c5AdiqVcR+JjcwUQb9DkhJc8ngNr0MahEBGvDiJw8puWab2yZlh+nkasOnZP+EGTAP6rRp2JzJhJZzvNF8g==}
     dependencies:
@@ -4741,7 +4525,6 @@
       regexp.prototype.flags: 1.4.3
     dev: true
 
->>>>>>> 3edcc3d8
   /deep-extend/0.6.0:
     resolution: {integrity: sha512-LOHxIOaPYdHlJRtCQfDIVZtfw/ufM8+rVj649RIHzcm/vGwQRXFt6OPqIFWsm2XEMrNIEtWR64sY1LEKD2vAOA==}
     engines: {node: '>=4.0.0'}
@@ -5476,8 +5259,6 @@
     resolution: {integrity: sha512-TtpcNJ3XAzx3Gq8sWRzJaVajRs0uVxA2YAkdb1jm2YkPz4G6egUFAyA3n5vtEIZefPk5Wa4UXbKuS5fKkJWdgA==}
     engines: {node: '>=10'}
 
-<<<<<<< HEAD
-=======
   /escodegen/1.14.3:
     resolution: {integrity: sha512-qFcX0XJkdg+PB3xjZZG/wKSuT1PnQWx57+TVSjIMmILd2yC/6ByYElPwJnslDsuWuSAp4AwJGumarAAmJch5Kw==}
     engines: {node: '>=4.0'}
@@ -5491,7 +5272,6 @@
       source-map: 0.6.1
     dev: false
 
->>>>>>> 3edcc3d8
   /esdoc-es7-plugin/0.0.3:
     resolution: {integrity: sha512-2Ztev0mX/xLCBKJ5Aez0VjBcd3O9UUAJ0lSpperceJ/xii9elfr7xkOPYZkbnwr8HI102t97tptDfxJkI1Ogbg==}
     dependencies:
@@ -5729,14 +5509,11 @@
     engines: {node: '>=0.10.0'}
     dev: true
 
-<<<<<<< HEAD
-=======
   /estraverse/4.3.0:
     resolution: {integrity: sha512-39nnKffWz8xN1BU/2c79n9nB9HDzo0niYUqx6xyqUnyoAnQyyWpOTdZEeiCch8BBu515t4wp9ZmgVfVhn9EBpw==}
     engines: {node: '>=4.0'}
     dev: false
 
->>>>>>> 3edcc3d8
   /estraverse/5.3.0:
     resolution: {integrity: sha512-MMdARuVEQziNTeJD8DgMqmhwR11BRQ/cBP+pLtYdSTnf3MIO8fFeiINEbX36ZdNlfU/7A9f3gUw49B3oQsvwBA==}
     engines: {node: '>=4.0'}
@@ -9420,7 +9197,7 @@
     engines: {node: '>= 6'}
     dependencies:
       inherits: 2.0.4
-      string_decoder: 1.3.0
+      string_decoder: 1.1.1
       util-deprecate: 1.0.2
 
   /readdirp/2.2.1:
@@ -10044,7 +9821,6 @@
   /source-map/0.6.1:
     resolution: {integrity: sha512-UjgapumWlbMhkBgzT7Ykc5YXUT46F0iKu8SGXq0bcwP5dz/h0Plj6enJqjz1Zbq2l5WaqYnrVbwWOWMyF3F47g==}
     engines: {node: '>=0.10.0'}
-    requiresBuild: true
 
   /source-map/0.8.0-beta.0:
     resolution: {integrity: sha512-2ymg6oRBpebeZi9UUNsgQ89bhx01TcTkmNTGnNO88imTmbSgy4nfujrgVEFKWpMTEGA11EDkTt7mqObTPdigIA==}
@@ -10276,17 +10052,10 @@
     dependencies:
       safe-buffer: 5.1.2
 
-<<<<<<< HEAD
-  /string_decoder/1.3.0:
-    resolution: {integrity: sha512-hkRX8U1WjJFd8LsDJ2yQ/wWWxaopEsABU1XfkM8A+j0+85JAGppt16cr1Whg6KIbb4okU6Mql6BOj+uup/wKeA==}
-    dependencies:
-      safe-buffer: 5.2.1
-=======
   /stringify-clone/1.1.1:
     resolution: {integrity: sha512-LIFpvBnQJF3ZGoV770s3feH+wRVCMRSisI8fl1E57WfgKOZKUMaC1r4eJXybwGgXZ/iTTJoK/tsOku1GLPyyxQ==}
     engines: {node: '>=0.8'}
     dev: true
->>>>>>> 3edcc3d8
 
   /strip-ansi/3.0.1:
     resolution: {integrity: sha512-VhumSSbBqDTP8p2ZLKj40UjBCV4+v8bUSEpUb4KjRgWk9pbqGF4REFj6KEagidb2f/M6AzC0EmFyDNGaw9OCzg==}
