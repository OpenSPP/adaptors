--- conflicted
+++ resolved
@@ -661,40 +661,23 @@
       nock: 12.0.3
       rimraf: 3.0.2
 
-<<<<<<< HEAD
-  packages/openmrs:
-=======
   packages/openfn:
->>>>>>> 5408897a
     specifiers:
       '@openfn/buildtools': workspace:^1.0.1
       '@openfn/language-common': 1.7.5
       '@openfn/simple-ast': ^0.4.1
       assertion-error: ^1.0.1
-<<<<<<< HEAD
-      chai: ^3.4.0
-      deep-eql: ^0.1.3
-      esno: ^0.16.3
-      mocha: ^10.1.0
-      nock: ^12.0.3
-      request: ^2.72.0
-=======
       axios: ^0.21.1
       chai: ^3.4.0
       deep-eql: ^0.1.3
       esno: ^0.16.3
       mocha: 9.2.2
       nock: ^12.0.3
->>>>>>> 5408897a
       rimraf: ^3.0.2
       sinon: ^1.17.2
     dependencies:
       '@openfn/language-common': 1.7.5
-<<<<<<< HEAD
-      request: 2.88.2
-=======
       axios: 0.21.4
->>>>>>> 5408897a
     devDependencies:
       '@openfn/buildtools': link:../../tools/build
       '@openfn/simple-ast': 0.4.1
@@ -702,11 +685,36 @@
       chai: 3.5.0
       deep-eql: 0.1.3
       esno: 0.16.3
-<<<<<<< HEAD
+      mocha: 9.2.2
+      nock: 12.0.3
+      rimraf: 3.0.2
+      sinon: 1.17.7
+
+  packages/openmrs:
+    specifiers:
+      '@openfn/buildtools': workspace:^1.0.1
+      '@openfn/language-common': 1.7.5
+      '@openfn/simple-ast': ^0.4.1
+      assertion-error: ^1.0.1
+      chai: ^3.4.0
+      deep-eql: ^0.1.3
+      esno: ^0.16.3
+      mocha: ^10.1.0
+      nock: ^12.0.3
+      request: ^2.72.0
+      rimraf: ^3.0.2
+      sinon: ^1.17.2
+    dependencies:
+      '@openfn/language-common': 1.7.5
+      request: 2.88.2
+    devDependencies:
+      '@openfn/buildtools': link:../../tools/build
+      '@openfn/simple-ast': 0.4.1
+      assertion-error: 1.1.0
+      chai: 3.5.0
+      deep-eql: 0.1.3
+      esno: 0.16.3
       mocha: 10.1.0
-=======
-      mocha: 9.2.2
->>>>>>> 5408897a
       nock: 12.0.3
       rimraf: 3.0.2
       sinon: 1.17.7
