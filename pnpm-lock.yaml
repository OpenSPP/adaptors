--- conflicted
+++ resolved
@@ -661,33 +661,6 @@
       nock: 12.0.3
       rimraf: 3.0.2
 
-<<<<<<< HEAD
-  packages/openhim:
-    specifiers:
-      '@openfn/buildtools': workspace:^1.0.1
-      '@openfn/simple-ast': 0.4.1
-      JSONPath: ^0.10.0
-      assertion-error: ^1.0.1
-      babel-cli: ^6.1.2
-      babel-core: ^6.1.2
-      babel-preset-es2015: ^6.1.2
-      babel-preset-stage-0: ^6.3.13
-      chai: ^3.4.0
-      deep-eql: ^0.1.3
-      esno: ^0.16.3
-      language-common: github:openfn/language-common
-      lodash-fp: ^0.10.2
-      mocha: 10.1.0
-      rimraf: ^3.0.2
-      sinon: ^1.17.2
-      superagent: ^1.7.2
-      superagent-mock: ^1.10.0
-    dependencies:
-      JSONPath: 0.10.0
-      language-common: github.com/openfn/language-common/5303ad80cf6363579109dfccbaf50704a7ee67ba
-      lodash-fp: 0.10.4
-      superagent: 1.8.5
-=======
   packages/openfn:
     specifiers:
       '@openfn/buildtools': workspace:^1.0.1
@@ -717,6 +690,47 @@
       rimraf: 3.0.2
       sinon: 1.17.7
 
+  packages/openhim:
+    specifiers:
+      '@openfn/buildtools': workspace:^1.0.1
+      '@openfn/language-common': ^1.7.5
+      '@openfn/simple-ast': 0.4.1
+      JSONPath: ^0.10.0
+      assertion-error: ^1.0.1
+      babel-cli: ^6.1.2
+      babel-core: ^6.1.2
+      babel-preset-es2015: ^6.1.2
+      babel-preset-stage-0: ^6.3.13
+      chai: ^3.4.0
+      deep-eql: ^0.1.3
+      esno: ^0.16.3
+      lodash-fp: ^0.10.2
+      mocha: 10.1.0
+      rimraf: ^3.0.2
+      sinon: ^1.17.2
+      superagent: ^1.7.2
+      superagent-mock: ^1.10.0
+    dependencies:
+      '@openfn/language-common': 1.7.5
+      JSONPath: 0.10.0
+      lodash-fp: 0.10.4
+      superagent: 1.8.5
+    devDependencies:
+      '@openfn/buildtools': link:../../tools/build
+      '@openfn/simple-ast': 0.4.1
+      assertion-error: 1.1.0
+      babel-cli: 6.26.0
+      babel-core: 6.26.3
+      babel-preset-es2015: 6.24.1
+      babel-preset-stage-0: 6.24.1
+      chai: 3.5.0
+      deep-eql: 0.1.3
+      esno: 0.16.3
+      mocha: 10.1.0
+      rimraf: 3.0.2
+      sinon: 1.17.7
+      superagent-mock: 1.12.0
+
   packages/openmrs:
     specifiers:
       '@openfn/buildtools': workspace:^1.0.1
@@ -734,31 +748,17 @@
     dependencies:
       '@openfn/language-common': 1.7.5
       request: 2.88.2
->>>>>>> 7239e07a
     devDependencies:
       '@openfn/buildtools': link:../../tools/build
       '@openfn/simple-ast': 0.4.1
       assertion-error: 1.1.0
-<<<<<<< HEAD
-      babel-cli: 6.26.0
-      babel-core: 6.26.3
-      babel-preset-es2015: 6.24.1
-      babel-preset-stage-0: 6.24.1
-=======
->>>>>>> 7239e07a
       chai: 3.5.0
       deep-eql: 0.1.3
       esno: 0.16.3
       mocha: 10.1.0
-<<<<<<< HEAD
-      rimraf: 3.0.2
-      sinon: 1.17.7
-      superagent-mock: 1.12.0
-=======
       nock: 12.0.3
       rimraf: 3.0.2
       sinon: 1.17.7
->>>>>>> 7239e07a
 
   packages/postgresql:
     specifiers:
@@ -2701,7 +2701,6 @@
       - debug
     dev: false
 
-<<<<<<< HEAD
   /babel-cli/6.26.0:
     resolution: {integrity: sha512-wau+BDtQfuSBGQ9PzzFL3REvR9Sxnd4LKwtcHAiPjhugA7K/80vpHXafj+O5bAqJOuSefjOx5ZJnNSR2J1Qw6Q==}
     hasBin: true
@@ -2713,7 +2712,7 @@
       commander: 2.20.3
       convert-source-map: 1.9.0
       fs-readdir-recursive: 1.1.0
-      glob: 7.2.0
+      glob: 7.2.3
       lodash: 4.17.21
       output-file-sync: 1.1.2
       path-is-absolute: 1.0.1
@@ -2725,14 +2724,6 @@
     transitivePeerDependencies:
       - supports-color
     dev: true
-=======
-  /babylon/5.8.20:
-    resolution: {integrity: sha512-C2FmUgJHSyHRJYsM5hBHoudaqw6zAI9TJWdNpdmdphgZI/n4TlOAhR3UvitV6MmJ1m285Nwy8cbKYpltRSZB+g==}
-    dev: true
-
-  /balanced-match/1.0.2:
-    resolution: {integrity: sha512-3oSeUO0TMV67hN1AmbXsK4yaqU7tjiHlbxRDZOpH0KW9+CeX4bRAaX0Anxt0tx2MrpRpWwQaPwIlISEJhYU5Pw==}
->>>>>>> 7239e07a
 
   /babel-code-frame/6.26.0:
     resolution: {integrity: sha512-XqYMR2dfdGMW+hd0IUZ2PwK+fGeFkOxZJ0wY+JaQAHzt1Zx8LcvpiZD2NiGkEG8qx0CfkAOr5xt76d1e8vG90g==}
@@ -2935,21 +2926,9 @@
     resolution: {integrity: sha512-4Zp4unmHgw30A1eWI5EpACji2qMocisdXhAftfhXoSV9j0Tvj6nRFE3tOmRY912E0FMRm/L5xWE7MGVT2FoLnw==}
     dev: true
 
-<<<<<<< HEAD
   /babel-plugin-syntax-async-generators/6.13.0:
     resolution: {integrity: sha512-EbciFN5Jb9iqU9bqaLmmFLx2G8pAUsvpWJ6OzOWBNrSY9qTohXj+7YfZx6Ug1Qqh7tCb1EA7Jvn9bMC1HBiucg==}
     dev: true
-=======
-  /browserslist/4.21.4:
-    resolution: {integrity: sha512-CBHJJdDmgjl3daYjN5Cp5kbTf1mUhZoS+beLklHIvkOWscs83YAhLlF3Wsh/lciQYAcbBJgTOD44VtG31ZM4Hw==}
-    engines: {node: ^6 || ^7 || ^8 || ^9 || ^10 || ^11 || ^12 || >=13.7}
-    hasBin: true
-    dependencies:
-      caniuse-lite: 1.0.30001431
-      electron-to-chromium: 1.4.284
-      node-releases: 2.0.6
-      update-browserslist-db: 1.0.10_browserslist@4.21.4
->>>>>>> 7239e07a
 
   /babel-plugin-syntax-class-constructor-call/6.18.0:
     resolution: {integrity: sha512-EEuBcXz/wZ81Jaac0LnMHtD4Mfz9XWn2oH2Xj+CHwz2SZWUqqdtR2BgWPSdTGMmxN/5KLSh4PImt9+9ZedDarA==}
@@ -3424,6 +3403,10 @@
       to-fast-properties: 1.0.3
     dev: true
 
+  /babylon/5.8.20:
+    resolution: {integrity: sha512-C2FmUgJHSyHRJYsM5hBHoudaqw6zAI9TJWdNpdmdphgZI/n4TlOAhR3UvitV6MmJ1m285Nwy8cbKYpltRSZB+g==}
+    dev: true
+
   /babylon/6.18.0:
     resolution: {integrity: sha512-q/UEjfGJ2Cm3oKV71DJz9d25TPnq5rhBVL2Q4fA5wcC3jcrdn7+SssEybFIxwAvvP+YCsCYNKughoF33GxgycQ==}
     hasBin: true
@@ -3592,7 +3575,7 @@
     engines: {node: ^6 || ^7 || ^8 || ^9 || ^10 || ^11 || ^12 || >=13.7}
     hasBin: true
     dependencies:
-      caniuse-lite: 1.0.30001426
+      caniuse-lite: 1.0.30001431
       electron-to-chromium: 1.4.284
       node-releases: 2.0.6
       update-browserslist-db: 1.0.10_browserslist@4.21.4
@@ -4142,22 +4125,21 @@
   /cookiejar/2.1.3:
     resolution: {integrity: sha512-JxbCBUdrfr6AQjOXrxoTvAMJO4HBTUIlBzslcJPAz+/KT8yk53fXun51u+RenNYvad/+Vc2DIz5o9UxlCDymFQ==}
 
-<<<<<<< HEAD
   /copy-descriptor/0.1.1:
     resolution: {integrity: sha512-XgZ0pFcakEUlbwQEVNg3+QAis1FyTL3Qel9FYy8pSkQqoG3PNoT0bOCQtOXcOkur21r2Eq2kI+IE+gsmAEVlYw==}
     engines: {node: '>=0.10.0'}
     dev: true
     optional: true
+
+  /core-js/1.0.1:
+    resolution: {integrity: sha512-zJjMnWELJrSpquUFc5MD9dAvFitwDmrBNAwOjQu+z4y+e8kyotQx/x6vLRxIuy0AFtKNKbNG9uRDaGM99U8+1Q==}
+    deprecated: core-js@<3.23.3 is no longer maintained and not recommended for usage due to the number of issues. Because of the V8 engine whims, feature detection in old core-js versions could cause a slowdown up to 100x even if nothing is polyfilled. Some versions have web compatibility issues. Please, upgrade your dependencies to the actual version of core-js.
+    dev: true
 
   /core-js/2.6.12:
     resolution: {integrity: sha512-Kb2wC0fvsWfQrgk8HU5lW6U/Lcs8+9aaYcy4ZFc6DDlo4nZ7n70dEgE5rtR0oG6ufKDUnrwfWL1mXR5ljDatrQ==}
     deprecated: core-js@<3.23.3 is no longer maintained and not recommended for usage due to the number of issues. Because of the V8 engine whims, feature detection in old core-js versions could cause a slowdown up to 100x even if nothing is polyfilled. Some versions have web compatibility issues. Please, upgrade your dependencies to the actual version of core-js.
     requiresBuild: true
-=======
-  /core-js/1.0.1:
-    resolution: {integrity: sha512-zJjMnWELJrSpquUFc5MD9dAvFitwDmrBNAwOjQu+z4y+e8kyotQx/x6vLRxIuy0AFtKNKbNG9uRDaGM99U8+1Q==}
-    deprecated: core-js@<3.23.3 is no longer maintained and not recommended for usage due to the number of issues. Because of the V8 engine whims, feature detection in old core-js versions could cause a slowdown up to 100x even if nothing is polyfilled. Some versions have web compatibility issues. Please, upgrade your dependencies to the actual version of core-js.
->>>>>>> 7239e07a
     dev: true
 
   /core-util-is/1.0.2:
@@ -6336,21 +6318,19 @@
     engines: {node: '>=8'}
     dev: false
 
-<<<<<<< HEAD
-  /home-or-tmp/2.0.0:
-    resolution: {integrity: sha512-ycURW7oUxE2sNiPVw1HVEFsW+ecOpJ5zaj7eC0RlwhibhRBod20muUN8qu/gzx956YrLolVvs1MTXwKgC2rVEg==}
-    engines: {node: '>=0.10.0'}
-    dependencies:
-      os-homedir: 1.0.2
-      os-tmpdir: 1.0.2
-    dev: true
-=======
   /hoek/2.16.3:
     resolution: {integrity: sha512-V6Yw1rIcYV/4JsnggjBU0l4Kr+EXhpwqXRusENU1Xx6ro00IHPHYNynCuBTOZAPlr3AAmLvchH9I7N/VUdvOwQ==}
     engines: {node: '>=0.10.40'}
     deprecated: This version has been deprecated in accordance with the hapi support policy (hapi.im/support). Please upgrade to the latest version to get the best features, bug fixes, and security patches. If you are unable to upgrade at this time, paid support is available for older versions (hapi.im/commercial).
     dev: false
->>>>>>> 7239e07a
+
+  /home-or-tmp/2.0.0:
+    resolution: {integrity: sha512-ycURW7oUxE2sNiPVw1HVEFsW+ecOpJ5zaj7eC0RlwhibhRBod20muUN8qu/gzx956YrLolVvs1MTXwKgC2rVEg==}
+    engines: {node: '>=0.10.0'}
+    dependencies:
+      os-homedir: 1.0.2
+      os-tmpdir: 1.0.2
+    dev: true
 
   /hosted-git-info/2.8.9:
     resolution: {integrity: sha512-mxIDAb9Lsm6DoOJ7xH+5+X4y1LU/4Hi50L9C5sIswK3JzULS4bwk1FvjdBgvYR4bzT4tuUQiC15FE2f5HbLvYw==}
@@ -8018,11 +7998,7 @@
 
   /nan/2.17.0:
     resolution: {integrity: sha512-2ZTgtl0nJsO0KQCjEpxcIr5D+Yv90plTitZt9JBfQvVJDS5seMl3FOvsh3+9CoYWXf/1l5OaZzzF6nDm4cagaQ==}
-<<<<<<< HEAD
-=======
     requiresBuild: true
-    dev: false
->>>>>>> 7239e07a
     optional: true
 
   /nanoid/3.3.1:
@@ -9222,7 +9198,6 @@
     engines: {node: '>=8'}
     dev: true
 
-<<<<<<< HEAD
   /regexpu-core/2.0.0:
     resolution: {integrity: sha512-tJ9+S4oKjxY8IZ9jmjnp/mtytu1u3iyIQAfmI51IKWH6bFf7XR1ybtaO6j7INhZKXOTYADk7V5qxaqLkmNxiZQ==}
     dependencies:
@@ -9264,12 +9239,12 @@
     engines: {node: '>=0.10.0'}
     dependencies:
       is-finite: 1.1.0
-=======
+    dev: true
+
   /request-debug/0.2.0:
     resolution: {integrity: sha512-NWYi/Gz4xKSkK1oPAsLLjMkSbp4aaW77fxPGe7uoKg1bgN7qXKVI5S/Cm/cubTKD62yJd7eKQLdlQ9QRLhgvvA==}
     dependencies:
       stringify-clone: 1.1.1
->>>>>>> 7239e07a
     dev: true
 
   /request/2.88.0:
@@ -10678,7 +10653,10 @@
     resolution: {integrity: sha512-+A5Sja4HP1M08MaXya7p5LvjuM7K6q/2EaC0+iovj/wOcMsTzMvDFbasi/oSapiwOlt252IqsKqPjCl7huKS0A==}
     dev: false
 
-<<<<<<< HEAD
+  /underscore/1.8.2:
+    resolution: {integrity: sha512-CHzhycUy6eSLBV/Yksw4nSDIcsNAsdAExaSILTOSvZkfmymBxxrvnrUGoFJSYEUJvEe8C/p8a5Cs844mtwgNOw==}
+    dev: false
+
   /union-value/1.0.1:
     resolution: {integrity: sha512-tJfXmxMeWYnczCVs7XAEvIV7ieppALdyepWMkHkwciRpZraG/xwT+s2JN8+pr1+8jCRf80FFzvr+MpQeeoF4Xg==}
     engines: {node: '>=0.10.0'}
@@ -10689,11 +10667,6 @@
       set-value: 2.0.1
     dev: true
     optional: true
-=======
-  /underscore/1.8.2:
-    resolution: {integrity: sha512-CHzhycUy6eSLBV/Yksw4nSDIcsNAsdAExaSILTOSvZkfmymBxxrvnrUGoFJSYEUJvEe8C/p8a5Cs844mtwgNOw==}
-    dev: false
->>>>>>> 7239e07a
 
   /universalify/0.1.2:
     resolution: {integrity: sha512-rBJeI5CXAlmy1pV+617WB9J63U6XcazHHF2f2dbJix4XzpUF0RS3Zbj0FGIOCAva5P/d/GBOYaACQ1w+0azUkg==}
@@ -11255,24 +11228,6 @@
     resolution: {integrity: sha512-rVksvsnNCdJ/ohGc6xgPwyN8eheCxsiLM8mxuE/t/mOVqJewPuO1miLpTHQiRgTKCLexL4MeAFVagts7HmNZ2Q==}
     engines: {node: '>=10'}
 
-  github.com/openfn/language-common/5303ad80cf6363579109dfccbaf50704a7ee67ba:
-    resolution: {tarball: https://codeload.github.com/openfn/language-common/tar.gz/5303ad80cf6363579109dfccbaf50704a7ee67ba}
-    name: '@openfn/language-common'
-    version: 1.7.3
-    dependencies:
-      axios: 0.21.4
-      date-fns: 2.29.3
-      jsonpath-plus: 4.0.0
-      lodash: 4.17.21
-    transitivePeerDependencies:
-      - debug
-    dev: false
-    bundledDependencies:
-      - axios
-      - date-fns
-      - jsonpath-plus
-      - lodash
-
   github.com/openfn/language-common/b8047f82680d95387cbe4596f55e24e4d0b128c6:
     resolution: {tarball: https://codeload.github.com/openfn/language-common/tar.gz/b8047f82680d95387cbe4596f55e24e4d0b128c6}
     name: language-common
