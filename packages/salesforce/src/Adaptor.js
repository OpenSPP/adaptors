

/**
 * @typedef {Object} State
 * @property {object} data JSON Data.
 * @property {Array<Reference>} references History of all previous operations.
 */

/**
 * @typedef {Function} Operation
 * @param {State} state
 */

import {
  execute as commonExecute,
  expandReferences,
  field,
  sourceValue,
  chunk,
} from '@openfn/language-common';
import jsforce from 'jsforce';
import loadash from 'lodash-fp';

const { curry, flatten } = loadash;

/**
 * Adds a lookup relation or 'dome insert' to a record.
 * @public
 * @example
 * Data Sourced Value:
 *  relationship("relationship_name__r", "externalID on related object", dataSource("path"))
 * Fixed Value:
 *  relationship("relationship_name__r", "externalID on related object", "hello world")
 * @function
 * @param {string} relationshipName - `__r` relationship field on the record.
 * @param {string} externalId - Salesforce ExternalID field.
 * @param {string} dataSource - resolvable source.
 * @returns {object}
 */
export function relationship(relationshipName, externalId, dataSource) {
  return field(relationshipName, state => {
    if (typeof dataSource == 'function') {
      return { [externalId]: dataSource(state) };
    }
    return { [externalId]: dataSource };
  });
}

/**
 * Outputs basic information about available sObjects.
 * @public
 * @example
 * describeAll()
 * @function
 * @param {State} state - Runtime state.
 * @returns {State}
 */
export const describeAll = curry(function (state) {
  let { connection } = state;

  return connection.describeGlobal().then(result => {
    const { sobjects } = result;
    console.log(`Retrieved ${sobjects.length} sObjects`);

    return {
      ...state,
      references: [sobjects, ...state.references],
    };
  });
});

/**
 * Outputs basic information about an sObject to `STDOUT`.
 * @public
 * @example
 * describe('obj_name')
 * @function
 * @param {String} sObject - API name of the sObject.
 * @param {State} state - Runtime state.
 * @returns {State}
 */
export const describe = curry(function (sObject, state) {
  let { connection } = state;

  const objectName = expandReferences(sObject)(state);

  return connection
    .sobject(objectName)
    .describe()
    .then(result => {
      console.log('Label : ' + result.label);
      console.log('Num of Fields : ' + result.fields.length);

      return {
        ...state,
        references: [result, ...state.references],
      };
    });
});

/**
 * Retrieves a Salesforce sObject(s).
 * @public
 * @example
 * retrieve('ContentVersion', '0684K0000020Au7QAE/VersionData');
 * @function
 * @param {String} sObject - The sObject to retrieve
 * @param {String} id - The id of the record
 * @param {Function} callback - A callback to execute once the record is retrieved
 * @param {State} state - Runtime state
 * @returns {State}
 */
export const retrieve = curry(function (sObject, id, callback, state) {
  let { connection } = state;

  const finalId = expandReferences(id)(state);

  return connection
    .sobject(sObject)
    .retrieve(finalId)
    .then(result => {
      return {
        ...state,
        references: [result, ...state.references],
      };
    })
    .then(state => {
      if (callback) {
        return callback(state);
      }
      return state;
    });
});

/**
 * Execute an SOQL query.
 * Note that in an event of a query error,
 * error logs will be printed but the operation will not throw the error.
 * @public
 * @example
 * query(`SELECT Id FROM Patient__c WHERE Health_ID__c = '${state.data.field1}'`);
 * @function
 * @param {String} qs - A query string.
 * @param {State} state - Runtime state.
 * @returns {Operation}
 */
export const query = curry(function (qs, state) {
  let { connection } = state;
  qs = expandReferences(qs)(state);
  console.log(`Executing query: ${qs}`);

  return connection.query(qs, function (err, result) {
    if (err) {
      return console.error(err);
    }

    console.log(
      'Results retrieved and pushed to position [0] of the references array.'
    );

    return {
      ...state,
      references: [result, ...state.references],
    };
  });
});

/**
 * Create and execute a bulk job.
 * @public
 * @example
 * bulk('Patient__c', 'insert', { failOnError: true, pollInterval: 3000, pollTimeout: 240000 }, state => {
 *   return state.data.someArray.map(x => {
 *     return { 'Age__c': x.age, 'Name': x.name }
 *   })
 * });
 * @function
 * @param {String} sObject - API name of the sObject.
 * @param {String} operation - The bulk operation to be performed
 * @param {Object} options - Options passed to the bulk api.
 * @param {Function} fun - A function which takes state and returns an array.
 * @param {State} state - Runtime state.
 * @returns {Operation}
 */
export const bulk = curry(function (sObject, operation, options, fun, state) {
  const { connection } = state;
  const { failOnError, allowNoOp, pollTimeout, pollInterval } = options;
  const finalAttrs = fun(state);

  if (allowNoOp && finalAttrs.length === 0) {
    console.info(
      `No items in ${sObject} array. Skipping bulk ${operation} operation.`
    );
    return state;
  }

  if (finalAttrs.length > 10000)
    console.log('Your batch is bigger than 10,000 records; chunking...');

  const chunkedBatches = chunk(finalAttrs, 10000);

  return Promise.all(
    chunkedBatches.map(
      chunkedBatch =>
        new Promise((resolve, reject) => {
          const timeout = pollTimeout || 240000;
          const interval = pollInterval || 6000;

          console.info(
            `Creating bulk ${operation} job for ${sObject} with ${chunkedBatch.length} records`
          );

          const job = connection.bulk.createJob(sObject, operation, options);

          job.on('error', err => reject(err));

          console.info('Creating batch for job.');
          var batch = job.createBatch();

          console.info('Executing batch.');
          batch.execute(chunkedBatch);

          batch.on('error', function (err) {
            job.close();
            console.error('Request error:');
            reject(err);
          });

          return batch
            .on('queue', function (batchInfo) {
              console.info(batchInfo);
              const batchId = batchInfo.id;
              var batch = job.batch(batchId);
              batch.poll(interval, timeout);
            })
            .then(res => {
              job.close();
              const errors = res
                .map((r, i) => ({ ...r, position: i + 1 }))
                .filter(item => {
                  return !item.success;
                });

              errors.forEach(err => {
                err[`${options.extIdField}`] =
                  chunkedBatch[err.position - 1][options.extIdField];
              });

              if (failOnError && errors.length > 0) {
                console.error('Errors detected:');

                reject(JSON.stringify(errors, null, 2));
              } else {
                console.log('Result : ' + JSON.stringify(res, null, 2));
                resolve(res);
              }
            });
        })
    )
  ).then(arrayOfResults => {
    console.log('Merging results arrays.');
    const merged = [].concat.apply([], arrayOfResults);
    return { ...state, references: [merged, ...state.references] };
  });
});

/**
 * Delete records of an object.
 * @public
 * @example
 * destroy('obj_name', [
 *  '0060n00000JQWHYAA5',
 *  '0090n00000JQEWHYAA5
 * ], { failOnError: true })
 * @function
 * @param {String} sObject - API name of the sObject.
 * @param {Object} attrs - Array of IDs of records to delete.
 * @param {Object} options - Options for the destroy delete operation.
 * @param {State} state - Runtime state.
 * @returns {Operation}
 */
export const destroy = curry(function (sObject, attrs, options, state) {
  let { connection } = state;
  const finalAttrs = expandReferences(attrs)(state);
  const { failOnError } = options;
  console.info(`Deleting ${sObject} records`);

  return connection
    .sobject(sObject)
    .del(finalAttrs)
    .then(function (result) {
      const successes = result.filter(r => r.success);
      console.log('Sucessfully deleted: ', JSON.stringify(successes, null, 2));

      const failures = result.filter(r => !r.success);
      console.log('Failed to delete: ', JSON.stringify(failures, null, 2));

      if (failOnError && result.some(r => !r.success))
        throw 'Some deletes failed; exiting with failure code.';

      return {
        ...state,
        references: [result, ...state.references],
      };
    });
});

/**
 * Create a new object.
 * @public
 * @example
 * create('obj_name', {
 *   attr1: "foo",
 *   attr2: "bar"
 * })
 * @function
 * @param {String} sObject - API name of the sObject.
 * @param {Object} attrs - Field attributes for the new object.
 * @param {State} state - Runtime state.
 * @returns {Operation}
 */
export const create = curry(function (sObject, attrs, state) {
  let { connection } = state;
  const finalAttrs = expandReferences(attrs)(state);
  console.info(`Creating ${sObject}`, finalAttrs);

  return connection.create(sObject, finalAttrs).then(function (recordResult) {
    console.log('Result : ' + JSON.stringify(recordResult));
    return {
      ...state,
      references: [recordResult, ...state.references],
    };
  });
});

/**
 * Create a new object if conditions are met.
 * @public
 * @example
 * createIf(true, 'obj_name', {
 *   attr1: "foo",
 *   attr2: "bar"
 * })
 * @function
 * @param {boolean} logical - a logical statement that will be evaluated.
 * @param {String} sObject - API name of the sObject.
 * @param {Object} attrs - Field attributes for the new object.
 * @param {State} state - Runtime state.
 * @returns {Operation}
 */
export const createIf = curry(function (logical, sObject, attrs, state) {
  let { connection } = state;
  logical = expandReferences(logical)(state);

  if (logical) {
    const finalAttrs = expandReferences(attrs)(state);
    console.info(`Creating ${sObject}`, finalAttrs);
    return connection.create(sObject, finalAttrs).then(function (recordResult) {
      console.log('Result : ' + JSON.stringify(recordResult));
      return {
        ...state,
        references: [recordResult, ...state.references],
      };
    });
  } else {
    console.info(`Not creating ${sObject} because logical is false.`);
    return {
      ...state,
    };
  }
});

/**
 * Upsert an object.
 * @public
 * @example
 * upsert('obj_name', 'ext_id', {
 *   attr1: "foo",
 *   attr2: "bar"
 * })
<<<<<<< HEAD
=======
 * @function
>>>>>>> cf874eb5
 * @param {String} sObject - API name of the sObject.
 * @paramlookup sObject - $.entities[?(@.type=="sobject" && !@.system)].name
 * @param {String} externalId - ID.
 * @paramlookup externalId - $.entities[?(@.name=="{{args.sObject}}")].entities[?(@.meta.externalId)].name
 * @param {Object} attrs - Field attributes for the new object.
 * @param {State} state - Runtime state.
 * @paramlookup attrs - $.entities[?(@.name=="{{args.sObject}}")].entities[?(!@.meta.externalId)]
 * @returns {Operation}
 */
export const upsert = curry(function (sObject, externalId, attrs, state) {
  let { connection } = state;
  const finalAttrs = expandReferences(attrs)(state);
  console.info(
    `Upserting ${sObject} with externalId`,
    externalId,
    ':',
    finalAttrs
  );

  return connection
    .upsert(sObject, finalAttrs, externalId)
    .then(function (recordResult) {
      console.log('Result : ' + JSON.stringify(recordResult));
      return {
        ...state,
        references: [recordResult, ...state.references],
      };
    });
});

/**
 * Upsert if conditions are met.
 * @public
 * @example
 * upsertIf(true, 'obj_name', 'ext_id', {
 *   attr1: "foo",
 *   attr2: "bar"
 * })
 * @function
 * @param {boolean} logical - a logical statement that will be evaluated.
 * @param {String} sObject - API name of the sObject.
 * @param {String} externalId - ID.
 * @param {Object} attrs - Field attributes for the new object.
 * @param {State} state - Runtime state.
 * @returns {Operation}
 */
export const upsertIf = curry(function (
  logical,
  sObject,
  externalId,
  attrs,
  state
) {
  let { connection } = state;
  logical = expandReferences(logical)(state);

  if (logical) {
    const finalAttrs = expandReferences(attrs)(state);
    console.info(
      `Upserting ${sObject} with externalId`,
      externalId,
      ':',
      finalAttrs
    );

    return connection
      .upsert(sObject, finalAttrs, externalId)
      .then(function (recordResult) {
        console.log('Result : ' + JSON.stringify(recordResult));
        return {
          ...state,
          references: [recordResult, ...state.references],
        };
      });
  } else {
    console.info(`Not upserting ${sObject} because logical is false.`);
    return {
      ...state,
    };
  }
});

/**
 * Update an object.
 * @public
 * @example
 * update('obj_name', {
 *   attr1: "foo",
 *   attr2: "bar"
 * })
 * @function
 * @param {String} sObject - API name of the sObject.
 * @param {Object} attrs - Field attributes for the new object.
 * @param {State} state - Runtime state.
 * @returns {Operation}
 */
export const update = curry(function (sObject, attrs, state) {
  let { connection } = state;
  const finalAttrs = expandReferences(attrs)(state);
  console.info(`Updating ${sObject}`, finalAttrs);

  return connection.update(sObject, finalAttrs).then(function (recordResult) {
    console.log('Result : ' + JSON.stringify(recordResult));
    return {
      ...state,
      references: [recordResult, ...state.references],
    };
  });
});

/**
 * Get a reference ID by an index.
 * @public
 * @example
 * reference(0)
 * @function
 * @param {number} position - Position for references array.
 * @param {State} state - Array of references.
 * @returns {State}
 */
export const reference = curry(function (position, state) {
  const { references } = state;
  return references[position].id;
});

/**
 * Creates a connection.
 * @example
 * createConnection(state)
 * @function
 * @param {State} state - Runtime state.
 * @returns {State}
 */
function createConnection(state) {
  const { loginUrl } = state.configuration;

  if (!loginUrl) {
    throw new Error('loginUrl missing from configuration.');
  }

  return { ...state, connection: new jsforce.Connection({ loginUrl }) };
}

/**
 * Performs a login.
 * @example
 * login(state)
 * @function
 * @param {State} state - Runtime state.
 * @returns {State}
 */
function login(state) {
  const { username, password, securityToken } = state.configuration;
  let { connection } = state;
  console.info(`Logging in as ${username}.`);

  return (
    connection
      .login(username, password + securityToken)
      // NOTE: Uncomment this to debug connection issues.
      // .then(response => {
      //   console.log(connection);
      //   console.log(response);
      //   return state;
      // })
      .then(() => state)
  );
}

/**
 * Executes an operation.
 * @function
 * @param {Operation} operations - Operations
 * @returns {State}
 */
export function execute(...operations) {
  const initialState = {
    logger: {
      info: console.info.bind(console),
      debug: console.log.bind(console),
    },
    references: [],
    data: null,
    configuration: {},
  };

  return state => {
    // Note: we no longer need `steps` anymore since `commonExecute`
    // takes each operation as an argument.
    return commonExecute(
      createConnection,
      login,
      ...flatten(operations),
      cleanupState
    )({ ...initialState, ...state });
  };
}

/**
 * Removes unserializable keys from the state.
 * @example
 * cleanupState(state)
 * @function
 * @param {State} state
 * @returns {State}
 */
function cleanupState(state) {
  delete state.connection;
  return state;
}

/**
 * Flattens an array of operations.
 * @example
 * steps(
 *   createIf(params),
 *   update(params)
 * )
 * @function
 * @returns {Array}
 */
export function steps(...operations) {
  return flatten(operations);
}

// Note that we expose the entire axios package to the user here.
import axios from 'axios';

export { axios };

export {
  alterState,
  arrayToString,
  beta,
  chunk,
  combine,
  dataPath,
  dataValue,
  dateFns,
  each,
  expandReferences,
  field,
  fields,
  fn,
  http,
  humanProper,
  index,
  join,
  jsonValue,
  lastReferenceValue,
  map,
  merge,
  referencePath,
  scrubEmojis,
  source,
  sourceValue,
  toArray,
} from '@openfn/language-common';<|MERGE_RESOLUTION|>--- conflicted
+++ resolved
@@ -1,5 +1,3 @@
-
-
 /**
  * @typedef {Object} State
  * @property {object} data JSON Data.
@@ -15,7 +13,6 @@
   execute as commonExecute,
   expandReferences,
   field,
-  sourceValue,
   chunk,
 } from '@openfn/language-common';
 import jsforce from 'jsforce';
@@ -378,10 +375,7 @@
  *   attr1: "foo",
  *   attr2: "bar"
  * })
-<<<<<<< HEAD
-=======
- * @function
->>>>>>> cf874eb5
+ * @function
  * @param {String} sObject - API name of the sObject.
  * @paramlookup sObject - $.entities[?(@.type=="sobject" && !@.system)].name
  * @param {String} externalId - ID.
